import * as sqliteModels from '../../shared/models/sqlite'
import * as lsp from 'vscode-languageserver-protocol'
import * as settings from '../settings'
import * as pgModels from '../../shared/models/pg'
import { addTags, logSpan, TracingContext } from '../../shared/tracing'
import { ConnectionCache, DocumentCache, ResultChunkCache } from './cache'
import { Database, sortMonikers } from './database'
import { dbFilename } from '../../shared/paths'
import { mustGet } from '../../shared/maps'
import { DumpManager } from '../../shared/store/dumps'
import { DEFAULT_REFERENCES_REMOTE_DUMP_LIMIT } from '../../shared/constants'
import { DependencyManager } from '../../shared/store/dependencies'
import { isDefined } from '../../shared/util'
import {
    DefinitionMonikersReferenceCursor,
    ReferencePaginationContext,
    ReferencePaginationCursor,
    RemoteDumpReferenceCursor,
    SameDumpReferenceCursor,
} from './cursor'
import { InternalLocation } from './location'

/**
 * A wrapper around code intelligence operations. This class deals with logic that spans
 * multiple repositories or commits. For single-dump logic, see the `Database` class.
 */
export class Backend {
    private connectionCache = new ConnectionCache(settings.CONNECTION_CACHE_CAPACITY)
    private documentCache = new DocumentCache(settings.DOCUMENT_CACHE_CAPACITY)
    private resultChunkCache = new ResultChunkCache(settings.RESULT_CHUNK_CACHE_CAPACITY)

    /**
     * Create a new `Backend`.
     *
     * @param storageRoot The path where SQLite databases are stored.
     * @param dumpManager The dumps manager instance.
     * @param dependencyManager The dependency manager instance.
     * @param frontendUrl The url of the frontend internal API.
     */
    constructor(
        private storageRoot: string,
        private dumpManager: DumpManager,
        private dependencyManager: DependencyManager,
        private frontendUrl: string
    ) {}

    /**
     * Determine if data exists for a particular document.
     *
     * @param repositoryId The repository identifier.
     * @param commit The commit.
     * @param path The path of the document.
     * @param ctx The tracing context.
     */
    public async exists(
        repositoryId: number,
        commit: string,
        path: string,
        ctx: TracingContext = {}
    ): Promise<pgModels.LsifDump[]> {
        return (await this.findClosestDatabases(repositoryId, commit, path, ctx)).map(({ dump }) => dump)
    }

    /**
     * Return the location for the symbol at the given position. Returns undefined if no dump can
     * be loaded to answer this query.
     *
     * @param repositoryId The repository identifier.
     * @param commit The commit.
     * @param path The path of the document to which the position belongs.
     * @param position The current hover position.
     * @param dumpId The identifier of the dump to load. If not supplied, the closest dump will be used.
     * @param ctx The tracing context.
     */
    public async definitions(
        repositoryId: number,
        commit: string,
        path: string,
        position: lsp.Position,
        dumpId?: number,
        ctx: TracingContext = {}
    ): Promise<InternalLocation[] | undefined> {
        const closestDumpAndDatabase = await this.closestDatabase(repositoryId, commit, path, dumpId, ctx)
        if (!closestDumpAndDatabase) {
            if (ctx.logger) {
                ctx.logger.warn('No database could be loaded', { repositoryId, commit, path })
            }

            return undefined
        }
        const { dump, database, ctx: newCtx } = closestDumpAndDatabase

        // Construct path within dump
        const pathInDb = pathToDatabase(dump.root, path)

        // Try to find definitions in the same dump
        const dbDefinitions = await database.definitions(pathInDb, position, newCtx)
        const definitions = dbDefinitions.map(loc => locationFromDatabase(dump.root, loc))
        if (definitions.length > 0) {
            return definitions
        }

        // Try to find definitions in other dumps
        const { document, ranges } = await database.getRangeByPosition(pathInDb, position, ctx)
        if (!document || ranges.length === 0) {
            return []
        }

        // First, we find the monikers for each range, from innermost to
        // outermost, such that the set of monikers for reach range is sorted by
        // priority. Then, we perform a search for each moniker, in sequence,
        // until valid results are found.
        for (const range of ranges) {
            const monikers = sortMonikers(
                Array.from(range.monikerIds).map(id => mustGet(document.monikers, id, 'moniker'))
            )

            for (const moniker of monikers) {
                if (moniker.kind === 'import') {
                    // This symbol was imported from another database. See if we have
                    // an remote definition for it.

                    const { locations: remoteDefinitions } = await this.lookupMoniker(
                        document,
                        moniker,
                        sqliteModels.DefinitionModel,
                        {},
                        ctx
                    )
                    if (remoteDefinitions.length > 0) {
                        return remoteDefinitions
                    }
                } else {
                    // This symbol was not imported from another database. We search the definitions
                    // table of our own database in case there was a definition that wasn't properly
                    // attached to a result set but did have the correct monikers attached.

                    const { locations: monikerResults } = await database.monikerResults(
                        sqliteModels.DefinitionModel,
                        moniker,
                        {},
                        ctx
                    )
                    const localDefinitions = monikerResults.map(loc => locationFromDatabase(dump.root, loc))
                    if (localDefinitions.length > 0) {
                        return localDefinitions
                    }
                }
            }
        }
        return []
    }

    /**
     * Return a list of locations which reference the symbol at the given position. Returns
     * undefined if no dump can be loaded to answer this query.
     *
     * @param repositoryId The repository identifier.
     * @param commit The commit.
     * @param path The path of the document to which the position belongs.
     * @param position The current hover position.
     * @param paginationContext Context describing the current request for paginated results.
     * @param remoteDumpLimit The maximum number of remote dumps to query in one operation.
     * @param dumpId The identifier of the dump to load. If not supplied, the closest dump will be used.
     * @param ctx The tracing context.
     */
    public async references(
        repositoryId: number,
        commit: string,
        path: string,
        position: lsp.Position,
        paginationContext: ReferencePaginationContext = { limit: 10 },
        remoteDumpLimit = DEFAULT_REFERENCES_REMOTE_DUMP_LIMIT,
        dumpId?: number,
        ctx: TracingContext = {}
    ): Promise<{ locations: InternalLocation[]; newCursor?: ReferencePaginationCursor } | undefined> {
        if (paginationContext.cursor) {
            return this.handleReferencePaginationCursor(
                repositoryId,
                commit,
                remoteDumpLimit,
                paginationContext.limit,
                paginationContext.cursor,
                ctx
            )
        }

        const closestDumpAndDatabase = await this.closestDatabase(repositoryId, commit, path, dumpId, ctx)
        if (!closestDumpAndDatabase) {
            if (ctx.logger) {
                ctx.logger.warn('No database could be loaded', { repositoryId, commit, path })
            }

            return undefined
        }
        const { dump, database, ctx: newCtx } = closestDumpAndDatabase

        // Construct path within dump
        const pathInDb = pathToDatabase(dump.root, path)

        // Get the ranges of for this position and the document in which they occur
        const { document, ranges } = await database.getRangeByPosition(pathInDb, position, ctx)

        // Find and normalize the monikers attached to each range
        const monikers: sqliteModels.MonikerData[] = []
        if (document) {
            for (const range of ranges) {
                for (const monikerId of range.monikerIds) {
                    monikers.push(mustGet(document.monikers, monikerId, 'monikers'))
                }
            }
        }

        const cursor: ReferencePaginationCursor = {
            phase: 'same-dump',
            dumpId: dump.id,
            path: pathInDb,
            position,
            monikers: sortMonikers(monikers),
            skipResults: 0,
        }

        // Request the first page of results
        return this.handleReferencePaginationCursor(
            repositoryId,
            commit,
            remoteDumpLimit,
            paginationContext.limit,
            cursor,
            newCtx
        )
    }

    /**
     * Return the hover content for the symbol at the given position. Returns undefined if no dump can
     * be loaded to answer this query.
     *
     * @param repositoryId The repository identifier.
     * @param commit The commit.
     * @param path The path of the document to which the position belongs.
     * @param position The current hover position.
     * @param dumpId The identifier of the dump to load. If not supplied, the closest dump will be used.
     * @param ctx The tracing context.
     */
    public async hover(
        repositoryId: number,
        commit: string,
        path: string,
        position: lsp.Position,
        dumpId?: number,
        ctx: TracingContext = {}
    ): Promise<{ text: string; range: lsp.Range } | null | undefined> {
        const closestDumpAndDatabase = await this.closestDatabase(repositoryId, commit, path, dumpId, ctx)
        if (!closestDumpAndDatabase) {
            if (ctx.logger) {
                ctx.logger.warn('No database could be loaded', { repositoryId, commit, path })
            }

            return undefined
        }
        const { dump, database, ctx: newCtx } = closestDumpAndDatabase

        // Try to find hover in the same dump
        const hover = await database.hover(pathToDatabase(dump.root, path), position, newCtx)
        if (hover !== null) {
            return hover
        }

        // If we don't have a local hover, lookup the definitions of the range and read the hover
        // data from the remote database. This can happen when the indexer only gives a moniker but
        // does not give hover data for externally defined symbols.

        const locations = await this.definitions(repositoryId, commit, path, position, dumpId, ctx)
        if (!locations || locations.length === 0) {
            return null
        }

        const { dump: definitionDump, path: definitionPath, range } = locations[0]
        const definitionDatabase = this.createDatabase(definitionDump)
        return definitionDatabase.hover(pathToDatabase(definitionDump.root, definitionPath), range.start, newCtx)
    }

    /**
     * Using the current state of the pagination cursor, determine what we need to query next. The
     * four major phases of a reference request are:
     *
     *   (1) 'same-dump': query the original dump's LSIF reference results and references table
     *   (2) 'definition-monikers': query the monikers in the dump that defines them
     *   (3) 'same-repo': open additional dumps that belong to the same repository
     *   (4) 'remote-repo': open additional dumps that belong to a different repository
     *
     * This method will return any locations found in this page of results as well as a cursor
     * indicating how to execute the next page of results. If the cursor is undefined there are no
     * more results.
     *
     * @param repositoryId The repository identifier.
     * @param commit The target commit.
     * @param remoteDumpLimit The maximum number of remote dumps to query in one operation.
     * @param limit The maximum number of locations to return on this page.
     * @param cursor The pagination cursor.
     * @param ctx The tracing context.
     */
    private async handleReferencePaginationCursor(
        repositoryId: number,
        commit: string,
        remoteDumpLimit: number,
        limit: number,
        cursor: ReferencePaginationCursor,
        ctx: TracingContext = {}
    ): Promise<{ locations: InternalLocation[]; newCursor?: ReferencePaginationCursor }> {
        /**
         * This method takes a handler that executes the current page of results and returns a new
         * cursor for the **same phase** of results. If there are no more results in that phase of
         * the result set, the cursor is undefined. In this case, we call the `makeCursor` factory
<<<<<<< HEAD
         * function to construct the cursor for the next phase of pagination.
=======
         * to construct the cursor for the next phase of pagination. When no further data are
         * available in any phase, the factory returns undefined.
>>>>>>> 52f03397
         *
         * If the locations from the handler function do not produce a full page of results, the
         * next page of results are evaluated with a modified limit.
         *
         * @param handler The handler for the current page of results.
         * @param makeCursor A factory that creates a cursor for the next phase of pagination.
         */
        const recur = async (
            handler: () => Promise<{ locations: InternalLocation[]; newCursor?: ReferencePaginationCursor }>,
            makeCursor: () => Promise<ReferencePaginationCursor | undefined> | ReferencePaginationCursor | undefined
        ): Promise<{ locations: InternalLocation[]; newCursor?: ReferencePaginationCursor }> => {
            const { locations, newCursor: originalCursor } = await handler()
            const newCursor = originalCursor || (await makeCursor())
            if (!newCursor) {
                return { locations }
            }

            limit -= locations.length
            if (limit <= 0) {
                return { locations, newCursor }
            }

            const {
                locations: nextPageLocations,
                newCursor: nextPageNewCursor,
            } = await this.handleReferencePaginationCursor(repositoryId, commit, remoteDumpLimit, limit, newCursor, ctx)

            return { locations: locations.concat(nextPageLocations), newCursor: nextPageNewCursor }
        }

        switch (cursor.phase) {
            case 'same-dump': {
                return recur(
                    () => this.performSameDumpReferences(limit, cursor, ctx),
                    () => ({
                        dumpId: cursor.dumpId,
                        phase: 'definition-monikers',
                        path: cursor.path,
                        position: cursor.position,
                        monikers: cursor.monikers,
                        skipResults: 0,
                    })
                )
            }

            case 'definition-monikers': {
                return recur(
                    () => this.performDefinitionMonikersReferences(limit, cursor, ctx),
                    async (): Promise<ReferencePaginationCursor | undefined> => {
                        const document = await this.getDocumentByPath(cursor.dumpId, cursor.path, ctx)
                        if (!document) {
                            return undefined
                        }

                        for (const moniker of cursor.monikers) {
                            const packageInformation = this.lookupPackageInformation(document, moniker, ctx)
                            if (packageInformation) {
                                return {
                                    dumpId: cursor.dumpId,
                                    phase: 'same-repo',
                                    scheme: moniker.scheme,
                                    identifier: moniker.identifier,
                                    name: packageInformation.name,
                                    version: packageInformation.version,
                                    dumpIds: [],
                                    totalDumpsWhenBatching: 0,
                                    skipDumpsWhenBatching: 0,
                                    skipDumpsInBatch: 0,
                                    skipResultsInDump: 0,
                                }
                            }
                        }
                        return undefined
                    }
                )
            }

            case 'same-repo': {
                return recur(
                    () =>
                        this.performSameRepositoryRemoteReferences(
                            repositoryId,
                            commit,
                            remoteDumpLimit,
                            limit,
                            cursor,
                            ctx
                        ),
                    async (): Promise<ReferencePaginationCursor | undefined> => {
                        if (await this.hasRemoteReferences(repositoryId, cursor, ctx)) {
                            // If there are no remote consumers of this symbol, do not
                            // make a cursor for the next phase as it would only be a
                            // single empty page.
                            return {
                                dumpId: cursor.dumpId,
                                phase: 'remote-repo',
                                scheme: cursor.scheme,
                                identifier: cursor.identifier,
                                name: cursor.name,
                                version: cursor.version,
                                dumpIds: [],
                                totalDumpsWhenBatching: 0,
                                skipDumpsWhenBatching: 0,
                                skipDumpsInBatch: 0,
                                skipResultsInDump: 0,
                            }
                        }

                        return undefined
                    }
                )
            }

            case 'remote-repo': {
                return recur(
                    () => this.performRemoteReferences(repositoryId, remoteDumpLimit, limit, cursor, ctx),
                    () => undefined
                )
            }
        }
    }

    /**
     * Search the LSIF reference results and the references table of the current dump. This method
     * returns a cursor if there are reference results locations remaining for a subsequent page.
     *
     * Implementation detail: this method brings all of the LSIF and references table results into
     * memory so that they can be reasonable deduplicated. We splice the combined results by index
     * and return pages in this manner rather than pulling back a set of results from the SQLite
     * database. This step turns out to be quite necessary, as a single LSIF dump can have a fair
     * amount of reference duplication when looking at both result set edges and attached monikers.
     * Skipping this step may return several pages of duplicated results if not batched in this
     * manner.
     *
     * @param limit The maximum number of locations to return on this page.
     * @param cursor The pagination cursor.
     * @param ctx The tracing context.
     */
    private async performSameDumpReferences(
        limit: number,
        cursor: SameDumpReferenceCursor,
        ctx: TracingContext = {}
    ): Promise<{ locations: InternalLocation[]; newCursor?: ReferencePaginationCursor }> {
        const dumpAndDatabase = await this.getDumpAndDatabaseById(cursor.dumpId)
        if (!dumpAndDatabase) {
            return { locations: [] }
        }
        const { dump, database } = dumpAndDatabase

        // First get all LSIF reference result locations for the given position.
        const locationSet = await database.references(cursor.path, cursor.position, ctx)

<<<<<<< HEAD
        // Search the references table of the current dump. This search is necessary, but may be
        // un-intuitive. A 'Find References' operation on a reference should also return references
        // to the definition. These are not necessarily fully linked in the LSIF data. This method
        // returns a cursor if there are reference rows remaining for a subsequent page.
=======
        // Search the references table of the current dump. This search is necessary because
        // we want a 'Find References' operation on a reference to also return references to
        // the governing definition, and those may not be fully linked in the LSIF data. This
        // method returns a cursor if there are reference rows remaining for a subsequent page.
>>>>>>> 52f03397
        for (const moniker of cursor.monikers) {
            const { locations: monikerLocations } = await database.monikerResults(
                sqliteModels.ReferenceModel,
                moniker,
                {},
                ctx
            )

            for (const location of monikerLocations) {
                locationSet.push(location)
            }
        }

        // Get the page's slice of results
        const slicedLocations = locationSet.locations.slice(cursor.skipResults, cursor.skipResults + limit)
        const newOffset = cursor.skipResults + limit
        const newCursor = { ...cursor, skipResults: cursor.skipResults + limit }

        return {
            locations: slicedLocations.map(loc => locationFromDatabase(dump.root, loc)),
            newCursor: newOffset < locationSet.locations.length ? newCursor : undefined,
        }
    }

    /**
     *
     * Perform a search for uses of each nonlocal moniker in the dump where they are defined. We stop
     * processing after the first moniker for which we received results. As we process monikers in an
     * order that considers moniker schemes, the first one to get results should be the most desirable.
     * This method returns a cursor if there are additional monikers to process on a subsequent page.
     *
     * @param limit The maximum number of locations to return on this page.
     * @param cursor The pagination cursor.
     * @param ctx The tracing context.
     */
    private async performDefinitionMonikersReferences(
        limit: number,
        cursor: DefinitionMonikersReferenceCursor,
        ctx: TracingContext = {}
    ): Promise<{ locations: InternalLocation[]; newCursor?: ReferencePaginationCursor }> {
        const document = await this.getDocumentByPath(cursor.dumpId, cursor.path, ctx)
        if (!document) {
            return { locations: [] }
        }

        for (const moniker of cursor.monikers) {
            if (moniker.kind !== 'import') {
                continue
            }

            // Get locations in the defining package
            const { locations, count } = await this.lookupMoniker(
                document,
                moniker,
                sqliteModels.ReferenceModel,
                { take: limit, skip: cursor.skipResults },
                ctx
            )

            if (locations.length > 0) {
                const newOffset = cursor.skipResults + locations.length
                const newCursor = { ...cursor, skipResults: cursor.skipResults + limit }

                return {
                    locations,
                    newCursor: newOffset < count ? newCursor : undefined,
                }
            }
        }

        return { locations: [] }
    }

    /**
     * Find the references of the target moniker outside of the current dump but within a dump of
     * the same repository. If the moniker has attached package information, then the dependency
     * database is queried for the packages that require this particular moniker identifier. These
     * dumps are opened, and their references tables are queried for the target moniker. This method
     * returns a cursor if there are additional dumps to process on a subsequent page.
     *
     * @param repositoryId The repository identifier.
     * @param commit The target commit.
     * @param remoteDumpLimit The maximum number of remote dumps to query in one operation.
     * @param limit The maximum number of locations to return on this page.
     * @param cursor The pagination cursor.
     * @param ctx The tracing context.
     */
    private async performSameRepositoryRemoteReferences(
        repositoryId: number,
        commit: string,
        remoteDumpLimit: number,
        limit: number,
        cursor: RemoteDumpReferenceCursor,
        ctx: TracingContext = {}
    ): Promise<{ locations: InternalLocation[]; newCursor?: ReferencePaginationCursor }> {
        const getReferences = (): Promise<{
            references: pgModels.ReferenceModel[]
            totalCount: number
            newOffset: number
        }> =>
            this.dependencyManager.getSameRepoRemoteReferences({
                repositoryId,
                commit,
                scheme: cursor.scheme,
                name: cursor.name,
                version: cursor.version,
                identifier: cursor.identifier,
                limit: remoteDumpLimit,
                offset: cursor.skipDumpsWhenBatching,
                ctx,
            })

        return this.locationsFromRemoteReferences({
            dumpId: cursor.dumpId,
            moniker: { scheme: cursor.scheme, identifier: cursor.identifier },
            getReferences,
            limit,
            cursor,
            ctx,
        })
    }

    /**
     * Find the references of the target moniker outside of the current repository. If the moniker
     * has attached package information, then Postgres is queried for the packages that require
     * this particular moniker identifier. These dumps are opened, and their references tables are
     * queried for the target moniker. This method returns a cursor if there are additional dumps
     * to process on a subsequent page.
     *
     * @param repositoryId The repository identifier.
     * @param remoteDumpLimit The maximum number of remote dumps to query in one operation.
     * @param limit The maximum number of locations to return on this page.
     * @param cursor The pagination cursor.
     * @param ctx The tracing context.
     */
    private async performRemoteReferences(
        repositoryId: number,
        remoteDumpLimit: number,
        limit: number,
        cursor: RemoteDumpReferenceCursor,
        ctx: TracingContext = {}
    ): Promise<{ locations: InternalLocation[]; newCursor?: ReferencePaginationCursor }> {
        const getReferences = (): Promise<{
            references: pgModels.ReferenceModel[]
            totalCount: number
            newOffset: number
        }> =>
            this.dependencyManager.getReferences({
                repositoryId,
                scheme: cursor.scheme,
                name: cursor.name,
                version: cursor.version,
                identifier: cursor.identifier,
                limit: remoteDumpLimit,
                offset: cursor.skipDumpsWhenBatching,
                ctx,
            })

        return this.locationsFromRemoteReferences({
            dumpId: cursor.dumpId,
            moniker: { scheme: cursor.scheme, identifier: cursor.identifier },
            getReferences,
            limit,
            cursor,
            ctx,
        })
    }

    /**
     * Determine if the moniker and package identified by the pagination cursor has at least one
<<<<<<< HEAD
     * remote repository. containing that definition. We use this to determine if we should move
=======
     * remote repository containing that definition. We use this to determine if we should move
>>>>>>> 52f03397
     * on to the next phase without doing it unconditionally and yielding an empty last page.
     *
     * @param repositoryId The repository identifier.
     * @param cursor The pagination cursor.
     * @param ctx The tracing context.
     */
    private async hasRemoteReferences(
        repositoryId: number,
        cursor: RemoteDumpReferenceCursor,
        ctx: TracingContext = {}
    ): Promise<boolean> {
        const { totalCount: remoteTotalCount } = await this.dependencyManager.getReferences({
            ...cursor,
            repositoryId,
            limit: 1,
            offset: 0,
            ctx,
        })

        return remoteTotalCount > 0
    }

    /**
     * Query the given dumps for references to the given moniker.
     *
     * @param args Parameter bag.
     */
    private async locationsFromRemoteReferences({
        dumpId,
        moniker,
        getReferences,
        limit,
        cursor,
        ctx = {},
    }: {
        /** The ID of the dump for which this database answers queries. */
        dumpId: pgModels.DumpId
        /** The target moniker. */
        moniker: Pick<sqliteModels.MonikerData, 'scheme' | 'identifier'>
        /** A function that retrieves the next batch of references. */
        getReferences: () => Promise<{ references: pgModels.ReferenceModel[]; newOffset: number; totalCount: number }>
        /** The maximum number of locations to return on this page. */
        limit: number
        /** The pagination cursor. */
        cursor: RemoteDumpReferenceCursor
        /** The tracing context. */
        ctx: TracingContext
    }): Promise<{ locations: InternalLocation[]; newCursor?: ReferencePaginationCursor }> {
        if (cursor.dumpIds.length === 0) {
            const { references, newOffset, totalCount } = await getReferences()

            logSpan(ctx, 'package_references', {
                references: references.map(r => ({ repositoryId: r.dump.repositoryId, commit: r.dump.commit })),
            })

            cursor.dumpIds = references.map(r => r.dump.id)
            cursor.skipDumpsWhenBatching = newOffset
            cursor.totalDumpsWhenBatching = totalCount
        }

        for (const [i, batchDumpId] of cursor.dumpIds.entries()) {
            if (i < cursor.skipDumpsInBatch) {
                continue
            }

            // Skip the remote reference that show up for ourselves - we've already gathered
            // these in the previous step of the references query.
            if (batchDumpId === dumpId) {
<<<<<<< HEAD
                continue
            }

            const dumpAndDatabase = await this.getDumpAndDatabaseById(batchDumpId)
            if (!dumpAndDatabase) {
=======
>>>>>>> 52f03397
                continue
            }
            const { dump, database } = dumpAndDatabase

            const { locations, count } = await database.monikerResults(
                sqliteModels.ReferenceModel,
                moniker,
                { take: limit, skip: cursor.skipResultsInDump },
                ctx
            )

            if (locations.length > 0) {
                const newResultOffset = cursor.skipResultsInDump + locations.length
                const moreDumps = i + 1 < cursor.dumpIds.length
                const nextCursor = { ...cursor, skipResultsInDump: cursor.skipResultsInDump + limit }
                const nextDumpCursor = { ...cursor, skipDumpsInBatch: i + 1, skipResultsInDump: 0 }
                const nextBatchCursor = {
                    ...cursor,
                    dumpIds: [],
                    skipDumpsInBatch: 0,
                    skipResultsInDump: 0,
                }

                return {
                    locations: locations.map(loc => locationFromDatabase(dump.root, loc)),
                    newCursor:
                        newResultOffset < count
                            ? nextCursor
                            : moreDumps
                            ? nextDumpCursor
                            : cursor.skipDumpsWhenBatching < cursor.totalDumpsWhenBatching
                            ? nextBatchCursor
                            : undefined,
                }
            }
        }

        return { locations: [] }
    }

    /**
     * Find the locations attached to the target moniker in the dump where it is defined. If
     * the moniker has attached package information, then Postgres is queried for the target
     * package. That database is opened, and its definitions or references table is queried
     * for the target moniker (depending on the given model).
     *
     * @param document The document containing the definition.
     * @param moniker The target moniker.
     * @param model The target model.
     * @param pagination A limit and offset to use for the query.
     * @param ctx The tracing context.
     */
    private async lookupMoniker(
        document: sqliteModels.DocumentData,
        moniker: sqliteModels.MonikerData,
        model: typeof sqliteModels.DefinitionModel | typeof sqliteModels.ReferenceModel,
        pagination: { skip?: number; take?: number },
        ctx: TracingContext = {}
    ): Promise<{ locations: InternalLocation[]; count: number }> {
        const packageInformation = this.lookupPackageInformation(document, moniker, ctx)
        if (!packageInformation) {
            return { locations: [], count: 0 }
        }

        const packageEntity = await this.dependencyManager.getPackage(
            moniker.scheme,
            packageInformation.name,
            packageInformation.version
        )
        if (!packageEntity) {
            return { locations: [], count: 0 }
        }

        logSpan(ctx, 'package_entity', {
            moniker,
            packageInformation,
            packageRepositoryId: packageEntity.dump.repositoryId,
            packageCommit: packageEntity.dump.commit,
        })

        const { locations, count } = await this.createDatabase(packageEntity.dump).monikerResults(
            model,
            moniker,
            pagination,
            ctx
        )
        return { locations: locations.map(loc => locationFromDatabase(packageEntity.dump.root, loc)), count }
    }

    /**
     * Retrieve the package information associated with the given moniker.
     *
     * @param document The document containing an instance of the moniker.
     * @param moniker The target moniker.
     * @param ctx The tracing context.
     */
    private lookupPackageInformation(
        document: sqliteModels.DocumentData,
        moniker: sqliteModels.MonikerData,
        ctx: TracingContext = {}
    ): sqliteModels.PackageInformationData | undefined {
        if (!moniker.packageInformationId) {
            return undefined
        }

<<<<<<< HEAD
=======
            const dumpAndDatabase = await this.getDumpAndDatabaseById(batchDumpId)
            if (!dumpAndDatabase) {
                continue
            }
            const { dump, database } = dumpAndDatabase

            const { locations, count } = await database.monikerResults(
                sqliteModels.ReferenceModel,
                moniker,
                { take: limit, skip: cursor.skipResultsInDump },
                ctx
            )

            if (locations.length > 0) {
                const newResultOffset = cursor.skipResultsInDump + locations.length
                const moreDumps = i + 1 < cursor.dumpIds.length
                const nextCursor = { ...cursor, skipResultsInDump: cursor.skipResultsInDump + limit }
                const nextDumpCursor = { ...cursor, skipDumpsInBatch: i + 1, skipResultsInDump: 0 }
                const nextBatchCursor = {
                    ...cursor,
                    dumpIds: [],
                    skipDumpsInBatch: 0,
                    skipResultsInDump: 0,
                }

                return {
                    locations: locations.map(loc => locationFromDatabase(dump.root, loc)),
                    newCursor:
                        newResultOffset < count
                            ? nextCursor
                            : moreDumps
                            ? nextDumpCursor
                            : cursor.skipDumpsWhenBatching < cursor.totalDumpsWhenBatching
                            ? nextBatchCursor
                            : undefined,
                }
            }
        }

        return { locations: [] }
    }

    /**
     * Find the locations attached to the target moniker in the dump where it is defined. If
     * the moniker has attached package information, then query Postgres for the target
     * package. Open that package's database and query its definitions or references
     * table for the target moniker (depending on the given model).
     *
     * @param document The document containing the definition.
     * @param moniker The target moniker.
     * @param model The target model.
     * @param pagination A limit and offset to use for the query.
     * @param ctx The tracing context.
     */
    private async lookupMoniker(
        document: sqliteModels.DocumentData,
        moniker: sqliteModels.MonikerData,
        model: typeof sqliteModels.DefinitionModel | typeof sqliteModels.ReferenceModel,
        pagination: { skip?: number; take?: number },
        ctx: TracingContext = {}
    ): Promise<{ locations: InternalLocation[]; count: number }> {
        const packageInformation = this.lookupPackageInformation(document, moniker, ctx)
        if (!packageInformation) {
            return { locations: [], count: 0 }
        }

        const packageEntity = await this.dependencyManager.getPackage(
            moniker.scheme,
            packageInformation.name,
            packageInformation.version
        )
        if (!packageEntity) {
            return { locations: [], count: 0 }
        }

        logSpan(ctx, 'package_entity', {
            moniker,
            packageInformation,
            packageRepositoryId: packageEntity.dump.repositoryId,
            packageCommit: packageEntity.dump.commit,
        })

        const { locations, count } = await this.createDatabase(packageEntity.dump).monikerResults(
            model,
            moniker,
            pagination,
            ctx
        )
        return { locations: locations.map(loc => locationFromDatabase(packageEntity.dump.root, loc)), count }
    }

    /**
     * Retrieve the package information associated with the given moniker.
     *
     * @param document The document containing an instance of the moniker.
     * @param moniker The target moniker.
     * @param ctx The tracing context.
     */
    private lookupPackageInformation(
        document: sqliteModels.DocumentData,
        moniker: sqliteModels.MonikerData,
        ctx: TracingContext = {}
    ): sqliteModels.PackageInformationData | undefined {
        if (!moniker.packageInformationId) {
            return undefined
        }

>>>>>>> 52f03397
        const packageInformation = document.packageInformation.get(moniker.packageInformationId)
        if (!packageInformation) {
            return undefined
        }

        logSpan(ctx, 'package_information', {
            moniker,
            packageInformation,
        })

        return packageInformation
    }

    /**
     * Create a database instance for the dump identifier. This identifier should have ben retrieved
     * from a call to the `exists` route, which would have this identifier from `findClosestDatabase`.
     * Also returns the dump instance backing the database. Returns an undefined database and dump if
     * no such dump can be found. Will also return a tracing context tagged with the closest commit
     * found. This new tracing context should be used in all downstream requests so that the original
     * commit and the effective commit are both known.
     *
     * If no dumpId is supplied, the first database from `findClosestDatabase` is used. Note that this
     * functionality does not happen in the application and only in tests, as an uploadId is a required
     * parameter on all routes into the API.
     *
     * TODO - remove test-specific logic
     *
     * @param repositoryId The repository identifier.
     * @param commit The target commit.
     * @param path One of the files in the dump.
     * @param dumpId The identifier of the dump to load.
     * @param ctx The tracing context.
     */
    private async closestDatabase(
        repositoryId: number,
        commit: string,
        path: string,
        dumpId?: number,
        ctx: TracingContext = {}
    ): Promise<{ dump: pgModels.LsifDump; database: Database; ctx: TracingContext } | undefined> {
        if (!dumpId) {
            const databases = await this.findClosestDatabases(repositoryId, commit, path)
            return databases.length > 0 ? databases[0] : undefined
        }

        const dumpAndDatabase = await this.getDumpAndDatabaseById(dumpId)
        if (!dumpAndDatabase) {
            return undefined
        }

        return { ...dumpAndDatabase, ctx: addTags(ctx, { closestCommit: dumpAndDatabase.dump.commit }) }
    }

    /**
     * Create a set of database instances for the given repository at the closest commits to the
     * target commit. This method returns only databases that contain the given file. Also returns
     * the dump instance backing the database. Returns an undefined database and dump if no such
     * dump can be found. Will also return a tracing context tagged with the closest commit found.
     * This new tracing context should be used in all downstream requests so that the original
     * commit and the effective commit are both known.
     *
     * This method returns databases ordered by commit distance (nearest first).
     *
     * @param repositoryId The repository identifier.
     * @param commit The target commit.
     * @param path One of the files in the dump.
     * @param ctx The tracing context
     */
    private async findClosestDatabases(
        repositoryId: number,
        commit: string,
        path: string,
        ctx: TracingContext = {}
    ): Promise<{ dump: pgModels.LsifDump; database: Database; ctx: TracingContext }[]> {
        // Find all closest dumps. Each database is guaranteed to have a root that is a
        // prefix of the given path, but does not guarantee that the path actually exists
        // in that dump.

        const closestDumps = await this.dumpManager.findClosestDumps(repositoryId, commit, path, ctx, this.frontendUrl)

        // Concurrently ensure that each database contains the target file. If it does
        // not contain data for that file, return undefined and filter it from the list
        // before returning.

        return (
            await Promise.all(
                closestDumps.map(async dump => {
                    const database = this.createDatabase(dump)
                    const taggedCtx = addTags(ctx, { closestCommit: dump.commit })

                    return (await database.exists(pathToDatabase(dump.root, path), taggedCtx))
                        ? { database, dump, ctx: taggedCtx }
                        : undefined
                })
            )
        ).filter(isDefined)
    }

    /**
     * Create a database instance backed by the given dump.
     *
     * @param dump The dump.
     */
    private createDatabase(dump: pgModels.LsifDump): Database {
        return new Database(
            this.connectionCache,
            this.documentCache,
            this.resultChunkCache,
            dump,
            dbFilename(this.storageRoot, dump.id)
        )
    }

    /**
     * Create a database for the dump with the given identifier.
     *
     * @param dumpId The dump id.
     */
    private async getDumpAndDatabaseById(
        dumpId: number
    ): Promise<{ dump: pgModels.LsifDump; database: Database } | undefined> {
        const dump = await this.dumpManager.getDumpById(dumpId)
        if (!dump) {
            return undefined
        }

        return { dump, database: this.createDatabase(dump) }
    }

    /**
     * Create a database for the dump with the given identifier and return the document
     * with the given path.
     *
     * @param dumpId The dump id.
     * @param path The document path.
     * @param ctx The tracing context.
     */
    private async getDocumentByPath(
        dumpId: number,
        path: string,
        ctx: TracingContext = {}
    ): Promise<sqliteModels.DocumentData | undefined> {
        const dumpAndDatabase = await this.getDumpAndDatabaseById(dumpId)
        return dumpAndDatabase?.database.getDocumentByPath(path, ctx)
    }
}

/**
 * Converts a file in the repository to the corresponding file in the
 * database.
 *
 * @param root The root of all files in the dump.
 * @param path The path within the dump.
 */
function pathToDatabase(root: string, path: string): string {
    return path.startsWith(root) ? path.slice(root.length) : path
}

/**
 * Converts a location in a dump to the corresponding location in the repository.
 *
 * @param root The root of all files in the dump.
 * @param location The original location.
 */
function locationFromDatabase(root: string, { dump, path, range }: InternalLocation): InternalLocation {
    return {
        dump,
        path: `${root}${path}`,
        range,
    }
}<|MERGE_RESOLUTION|>--- conflicted
+++ resolved
@@ -312,12 +312,8 @@
          * This method takes a handler that executes the current page of results and returns a new
          * cursor for the **same phase** of results. If there are no more results in that phase of
          * the result set, the cursor is undefined. In this case, we call the `makeCursor` factory
-<<<<<<< HEAD
-         * function to construct the cursor for the next phase of pagination.
-=======
          * to construct the cursor for the next phase of pagination. When no further data are
          * available in any phase, the factory returns undefined.
->>>>>>> 52f03397
          *
          * If the locations from the handler function do not produce a full page of results, the
          * next page of results are evaluated with a modified limit.
@@ -470,17 +466,10 @@
         // First get all LSIF reference result locations for the given position.
         const locationSet = await database.references(cursor.path, cursor.position, ctx)
 
-<<<<<<< HEAD
-        // Search the references table of the current dump. This search is necessary, but may be
-        // un-intuitive. A 'Find References' operation on a reference should also return references
-        // to the definition. These are not necessarily fully linked in the LSIF data. This method
-        // returns a cursor if there are reference rows remaining for a subsequent page.
-=======
         // Search the references table of the current dump. This search is necessary because
         // we want a 'Find References' operation on a reference to also return references to
         // the governing definition, and those may not be fully linked in the LSIF data. This
         // method returns a cursor if there are reference rows remaining for a subsequent page.
->>>>>>> 52f03397
         for (const moniker of cursor.monikers) {
             const { locations: monikerLocations } = await database.monikerResults(
                 sqliteModels.ReferenceModel,
@@ -651,11 +640,7 @@
 
     /**
      * Determine if the moniker and package identified by the pagination cursor has at least one
-<<<<<<< HEAD
-     * remote repository. containing that definition. We use this to determine if we should move
-=======
      * remote repository containing that definition. We use this to determine if we should move
->>>>>>> 52f03397
      * on to the next phase without doing it unconditionally and yielding an empty last page.
      *
      * @param repositoryId The repository identifier.
@@ -724,14 +709,6 @@
             // Skip the remote reference that show up for ourselves - we've already gathered
             // these in the previous step of the references query.
             if (batchDumpId === dumpId) {
-<<<<<<< HEAD
-                continue
-            }
-
-            const dumpAndDatabase = await this.getDumpAndDatabaseById(batchDumpId)
-            if (!dumpAndDatabase) {
-=======
->>>>>>> 52f03397
                 continue
             }
             const { dump, database } = dumpAndDatabase
@@ -837,8 +814,6 @@
             return undefined
         }
 
-<<<<<<< HEAD
-=======
             const dumpAndDatabase = await this.getDumpAndDatabaseById(batchDumpId)
             if (!dumpAndDatabase) {
                 continue
@@ -946,7 +921,6 @@
             return undefined
         }
 
->>>>>>> 52f03397
         const packageInformation = document.packageInformation.get(moniker.packageInformationId)
         if (!packageInformation) {
             return undefined
